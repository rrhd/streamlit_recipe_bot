--- conflicted
+++ resolved
@@ -6,27 +6,17 @@
 import requests
 import toml
 from pydantic import BaseModel, Field
-
-<<<<<<< HEAD
 from enum import StrEnum
-
 from constants import ConfigKeys, SupabaseEnv, SupabaseMgmtEndpoint, PROJECT_DIR
-=======
-from constants import ConfigKeys, SupabaseEnv
->>>>>>> ef10ff36
 
 
 
 
-<<<<<<< HEAD
-class SecretDefaults(StrEnum):
-    DOWNLOAD_DEST_DIR = "data"
-    BOOK_DIR_RELATIVE = "data/books"
-=======
+
+
 class SecretDefaults(str):
     DOWNLOAD_DEST_DIR = "/absolute/path/for/cache_and_databases"
     BOOK_DIR_RELATIVE = "books"
->>>>>>> ef10ff36
     PROFILE_DB_PATH = ConfigKeys.PROFILE_DB_PATH
     RECIPE_DB_FILENAME = ConfigKeys.RECIPE_DB_FILENAME
     SECRETS_PATH = ".streamlit/secrets.toml"
@@ -146,17 +136,10 @@
             "supabase_url": info.supabase_url,
             "supabase_api_key": info.supabase_api_key,
             "supabase_db_url": info.supabase_db_url,
-<<<<<<< HEAD
-            "download_dest_dir": SecretDefaults.DOWNLOAD_DEST_DIR.value,
-            "book_dir_relative": SecretDefaults.BOOK_DIR_RELATIVE.value,
-            "profile_db_path": SecretDefaults.PROFILE_DB_PATH.value,
-            "recipe_db_filename": SecretDefaults.RECIPE_DB_FILENAME.value,
-=======
             "download_dest_dir": SecretDefaults.DOWNLOAD_DEST_DIR,
             "book_dir_relative": SecretDefaults.BOOK_DIR_RELATIVE,
             "profile_db_path": Path(SecretDefaults.PROFILE_DB_PATH).name,
             "recipe_db_filename": Path(SecretDefaults.RECIPE_DB_FILENAME).name,
->>>>>>> ef10ff36
         }
     )
     cfg.secrets_path.parent.mkdir(parents=True, exist_ok=True)

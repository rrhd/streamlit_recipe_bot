--- conflicted
+++ resolved
@@ -2,15 +2,11 @@
 import tempfile
 from pathlib import Path
 from enum import StrEnum, IntEnum
-<<<<<<< HEAD
 from mistralai.models.function import Function
 from mistralai.models.tool import Tool, ToolTypes
 
 _PROMPT_DIR = Path(__file__).parent / "prompts"
 HELP_MD = Path(__file__).parent / "help.md"
-=======
-from pathlib import Path
->>>>>>> 598f087a
 
 
 class FileExt(StrEnum):

"""Handles caching of query results and detects DB updates."""

import logging
from datetime import datetime
from typing import Any

from constants import MiscValues

import diskcache
from models import QueryRequest, SimpleSearchRequest
from query_top_k import get_db_connection as get_recipe_db_connection
from constants import PathName, DefaultDate


def fetch_db_last_updated() -> datetime:
    conn = get_recipe_db_connection()

    cursor = conn.execute("SELECT MAX(processed_at) FROM recipe_schema")
    row = cursor.fetchone()
    conn.close()

    if not row or not row[0]:
        return datetime.fromisoformat(DefaultDate.DB_MISSING)

    return datetime.fromisoformat(row[0])


class CacheManager:
    """Manages a persistent disk cache and invalidates on DB updates."""

<<<<<<< HEAD
    def __init__(self, cache_dir: str = PathName.CACHE_DIR) -> None:
=======
    def __init__(self, cache_dir: str = MiscValues.CACHE_DIR) -> None:
>>>>>>> 887927ee
        """
        Initializes the disk cache.

        Args:
            cache_dir: Directory where diskcache stores data.
        """
        self._cache = diskcache.Cache(cache_dir)
        self._last_db_update: datetime | None = None
        self.check_db_update_and_invalidate()

    def check_db_update_and_invalidate(self) -> None:
        """
        Checks if the DB has been updated and invalidates the cache if so.

        Returns:
            None
        """
        current_db_time = fetch_db_last_updated()

        if self._last_db_update is None:
            self._last_db_update = current_db_time
            return

        if current_db_time != self._last_db_update:
            logging.info("DB update detected: clearing disk cache.")
            self._cache.clear()
            self._last_db_update = current_db_time

    def build_query_key(self, req: QueryRequest) -> str:
        """
        Builds a cache key for a QueryRequest.

        Args:
            req: A QueryRequest object.

        Returns:
            A string representing the cache key.
        """

        return str(req.model_dump())

    def build_simple_search_key(self, req: SimpleSearchRequest) -> str:
        """
        Builds a cache key for a SimpleSearchRequest.

        Args:
            req: A SimpleSearchRequest object.

        Returns:
            A string representing the cache key.
        """
        return f"simple_search::{req.query.strip().lower()}"

    def get(self, key: str) -> Any | None:
        """
        Retrieves a cached value if present.

        Args:
            key: The cache key.

        Returns:
            The cached value if found, otherwise None.
        """
        return self._cache.get(key)

    def set(self, key: str, value: Any) -> None:
        """
        Stores a value in the cache.

        Args:
            key: The cache key.
            value: The value to store.

        Returns:
            None
        """
        self._cache[key] = value

    def close(self) -> None:
        """
        Closes the disk cache cleanly.

        Returns:
            None
        """
        self._cache.close()<|MERGE_RESOLUTION|>--- conflicted
+++ resolved
@@ -28,11 +28,7 @@
 class CacheManager:
     """Manages a persistent disk cache and invalidates on DB updates."""
 
-<<<<<<< HEAD
     def __init__(self, cache_dir: str = PathName.CACHE_DIR) -> None:
-=======
-    def __init__(self, cache_dir: str = MiscValues.CACHE_DIR) -> None:
->>>>>>> 887927ee
         """
         Initializes the disk cache.
 

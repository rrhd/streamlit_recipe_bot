--- conflicted
+++ resolved
@@ -274,23 +274,5 @@
         return self
 
 
-<<<<<<< HEAD
-def _load_config() -> AppConfig:
-    """Load configuration from Streamlit secrets or environment vars."""
-    env_values = {k.lower(): v for k, v in os.environ.items()}
-    try:
-        secrets = dict(st.secrets)
-    except Exception as exc:  # pragma: no cover - not in Streamlit
-        logging.info(
-            LogMsg.CONFIG_SECRETS_LOAD_FAIL.value.format(error=exc),
-        )
-        secrets = {}
-    merged = {**secrets, **env_values}
-    return AppConfig(**merged)
-
-
-CONFIG = _load_config()
-=======
 _env_lower = {k.lower(): v for k, v in os.environ.items()}
-CONFIG = AppConfig(**{**dict(st.secrets), **_env_lower})
->>>>>>> ef10ff36
+CONFIG = AppConfig(**{**dict(st.secrets), **_env_lower})